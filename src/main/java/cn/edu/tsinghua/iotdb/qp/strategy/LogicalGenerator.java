package cn.edu.tsinghua.iotdb.qp.strategy;

import cn.edu.tsinghua.iotdb.exception.ArgsErrorException;
import cn.edu.tsinghua.iotdb.exception.MetadataArgsErrorException;
import cn.edu.tsinghua.iotdb.qp.constant.SQLConstant;
import cn.edu.tsinghua.iotdb.qp.constant.TSParserConstant;
import cn.edu.tsinghua.iotdb.qp.exception.IllegalASTFormatException;
import cn.edu.tsinghua.iotdb.qp.exception.LogicalOperatorException;
import cn.edu.tsinghua.iotdb.qp.exception.QueryProcessorException;
import cn.edu.tsinghua.iotdb.qp.logical.RootOperator;
import cn.edu.tsinghua.iotdb.qp.logical.crud.BasicFunctionOperator;
import cn.edu.tsinghua.iotdb.qp.logical.crud.DeleteOperator;
import cn.edu.tsinghua.iotdb.qp.logical.crud.FilterOperator;
import cn.edu.tsinghua.iotdb.qp.logical.crud.FromOperator;
import cn.edu.tsinghua.iotdb.qp.logical.crud.IndexOperator;
import cn.edu.tsinghua.iotdb.qp.logical.crud.InsertOperator;
import cn.edu.tsinghua.iotdb.qp.logical.crud.QueryOperator;
import cn.edu.tsinghua.iotdb.qp.logical.crud.SFWOperator;
import cn.edu.tsinghua.iotdb.qp.logical.crud.SelectOperator;
import cn.edu.tsinghua.iotdb.qp.logical.crud.UpdateOperator;
import cn.edu.tsinghua.iotdb.qp.logical.sys.AuthorOperator;
import cn.edu.tsinghua.iotdb.qp.logical.sys.AuthorOperator.AuthorType;
import cn.edu.tsinghua.iotdb.qp.logical.sys.LoadDataOperator;
import cn.edu.tsinghua.iotdb.qp.logical.sys.MetadataOperator;
import cn.edu.tsinghua.iotdb.qp.logical.sys.PropertyOperator;
import cn.edu.tsinghua.iotdb.qp.logical.sys.PropertyOperator.PropertyType;
import cn.edu.tsinghua.iotdb.sql.parse.ASTNode;
import cn.edu.tsinghua.iotdb.sql.parse.Node;
import cn.edu.tsinghua.iotdb.sql.parse.TSParser;
import cn.edu.tsinghua.tsfile.common.constant.SystemConstant;
import cn.edu.tsinghua.tsfile.common.utils.Pair;
import cn.edu.tsinghua.tsfile.file.metadata.enums.TSDataType;
import cn.edu.tsinghua.tsfile.timeseries.read.support.Path;
import cn.edu.tsinghua.tsfile.timeseries.utils.StringContainer;
import org.antlr.runtime.Token;
import org.joda.time.DateTime;
import org.joda.time.DateTimeZone;
import org.joda.time.format.DateTimeFormat;
import org.slf4j.Logger;
import org.slf4j.LoggerFactory;

import java.util.ArrayList;
import java.util.HashMap;
import java.util.List;
import java.util.Map;

import static cn.edu.tsinghua.iotdb.qp.constant.SQLConstant.GREATERTHAN;
import static cn.edu.tsinghua.iotdb.qp.constant.SQLConstant.GREATERTHANOREQUALTO;
import static cn.edu.tsinghua.iotdb.qp.constant.SQLConstant.LESSTHAN;
import static cn.edu.tsinghua.iotdb.qp.constant.SQLConstant.LESSTHANOREQUALTO;

/**
 * This class receives an ASTNode and transform it to an operator which is a
 * logical plan
 *
 * @author kangrong
 * @author qiaojialin
 *
 */
public class LogicalGenerator {
	private Logger LOG = LoggerFactory.getLogger(LogicalGenerator.class);
	private RootOperator initializedOperator = null;
	private DateTimeZone timeZone;
	
	public LogicalGenerator(DateTimeZone timeZone){
		this.timeZone = timeZone;
	}

	public RootOperator getLogicalPlan(ASTNode astNode) throws QueryProcessorException, ArgsErrorException {
		analyze(astNode);
		return initializedOperator;
	}

	/**
	 * input an astNode parsing by {@code antlr} and analyze it.
	 * 
	 * @throws QueryProcessorException exception in query process
	 * @throws ArgsErrorException args error
	 *
	 */
	private void analyze(ASTNode astNode) throws QueryProcessorException, ArgsErrorException {
		Token token = astNode.getToken();
		System.out.println(astNode.dump());
		if (token == null)
			throw new QueryProcessorException("given token is null");
		int tokenIntType = token.getType();
		LOG.debug("analyze token: {}", token.getText());
		switch (tokenIntType) {
<<<<<<< HEAD
			case TSParser.TOK_INSERT:
				analyzeInsert(astNode);
=======
		case TSParser.TOK_INSERT:
			analyzeInsert(astNode);
			return;
		case TSParser.TOK_SELECT:
			analyzeSelectedPath(astNode);
			return;
		case TSParser.TOK_FROM:
			analyzeFrom(astNode);
			return;
		case TSParser.TOK_WHERE:
			analyzeWhere(astNode);
			return;
		case TSParser.TOK_UPDATE:
			if (astNode.getChild(0).getType() == TSParser.TOK_UPDATE_PSWD) {
				analyzeAuthorUpdate(astNode);
>>>>>>> 26ee03e8
				return;
			case TSParser.TOK_SELECT:
				analyzeSelect(astNode);
				return;
			case TSParser.TOK_FROM:
				analyzeFrom(astNode);
				return;
			case TSParser.TOK_WHERE:
				analyzeWhere(astNode);
				return;
			case TSParser.TOK_GROUPBY:
				analyzeGroupBy(astNode);
				return;
			case TSParser.TOK_UPDATE:
				if (astNode.getChild(0).getType() == TSParser.TOK_UPDATE_PSWD) {
					analyzeAuthorUpdate(astNode);
					return;
				}
				analyzeUpdate(astNode);
				return;
			case TSParser.TOK_DELETE:
				switch (astNode.getChild(0).getType()) {
					case TSParser.TOK_TIMESERIES:
						analyzeMetadataDelete(astNode);
						break;
					case TSParser.TOK_LABEL:
						analyzePropertyDeleteLabel(astNode);
						break;
					default:
						analyzeDelete(astNode);
						break;
				}
				return;
			case TSParser.TOK_SET:
				analyzeMetadataSetFileLevel(astNode);
				return;
			case TSParser.TOK_ADD:
				analyzePropertyAddLabel(astNode);
				return;
			case TSParser.TOK_LINK:
				analyzePropertyLink(astNode);
				return;
			case TSParser.TOK_UNLINK:
				analyzePropertyUnLink(astNode);
				return;
			case TSParser.TOK_CREATE:
				switch (astNode.getChild(0).getType()) {
					case TSParser.TOK_USER:
					case TSParser.TOK_ROLE:
						analyzeAuthorCreate(astNode);
						break;
					case TSParser.TOK_TIMESERIES:
						analyzeMetadataCreate(astNode);
						break;
					case TSParser.TOK_PROPERTY:
						analyzePropertyCreate(astNode);
						break;
					case TSParser.TOK_INDEX:
						analyzeIndexCreate(astNode);
						break;
					default:
						break;
				}
			return;
			case TSParser.TOK_DROP:
				analyzeAuthorDrop(astNode);
				return;
			case TSParser.TOK_GRANT:
				analyzeAuthorGrant(astNode);
				return;
			case TSParser.TOK_REVOKE:
				analyzeAuthorRevoke(astNode);
				return;
			case TSParser.TOK_LOAD:
				analyzeDataLoad(astNode);
				return;
			case TSParser.TOK_QUERY:
				// for TSParser.TOK_QUERY might appear in both query and insert
				// command. Thus, do
				// nothing and call analyze() with children nodes recursively.
				initializedOperator = new QueryOperator(SQLConstant.TOK_QUERY);
				break;
			default:
				throw new QueryProcessorException("Not supported TSParser type" + tokenIntType);
		}
		for (Node node : astNode.getChildren())
			analyze((ASTNode) node);
	}

	private void analyzePropertyCreate(ASTNode astNode) {
		PropertyOperator propertyOperator = new PropertyOperator(SQLConstant.TOK_PROPERTY_CREATE,
				PropertyType.ADD_TREE);
		propertyOperator.setPropertyPath(new Path(astNode.getChild(0).getChild(0).getText()));
		initializedOperator = propertyOperator;
	}

	private void analyzePropertyAddLabel(ASTNode astNode) {
		PropertyOperator propertyOperator = new PropertyOperator(SQLConstant.TOK_PROPERTY_ADD_LABEL,
				PropertyType.ADD_PROPERTY_LABEL);
		Path propertyLabel = parsePropertyAndLabel(astNode, 0);
		propertyOperator.setPropertyPath(propertyLabel);
		initializedOperator = propertyOperator;
	}

	private void analyzePropertyDeleteLabel(ASTNode astNode) {
		PropertyOperator propertyOperator = new PropertyOperator(SQLConstant.TOK_PROPERTY_DELETE_LABEL,
				PropertyType.DELETE_PROPERTY_LABEL);
		Path propertyLabel = parsePropertyAndLabel(astNode, 0);
		propertyOperator.setPropertyPath(propertyLabel);
		initializedOperator = propertyOperator;
	}

	private Path parsePropertyAndLabel(ASTNode astNode, int startIndex) {
		String label = astNode.getChild(startIndex).getChild(0).getText();
		String property = astNode.getChild(startIndex + 1).getChild(0).getText();
		return new Path(new String[] { property, label });
	}

	private void analyzePropertyLink(ASTNode astNode) {
		PropertyOperator propertyOperator = new PropertyOperator(SQLConstant.TOK_PROPERTY_LINK,
				PropertyType.ADD_PROPERTY_TO_METADATA);
		Path metaPath = parsePath(astNode.getChild(0));
		propertyOperator.setMetadataPath(metaPath);
		Path propertyLabel = parsePropertyAndLabel(astNode, 1);
		propertyOperator.setPropertyPath(propertyLabel);
		initializedOperator = propertyOperator;
	}

	private void analyzePropertyUnLink(ASTNode astNode) {
		PropertyOperator propertyOperator = new PropertyOperator(SQLConstant.TOK_PROPERTY_UNLINK,
				PropertyType.DEL_PROPERTY_FROM_METADATA);
		Path metaPath = parsePath(astNode.getChild(0));
		propertyOperator.setMetadataPath(metaPath);
		Path propertyLabel = parsePropertyAndLabel(astNode, 1);
		propertyOperator.setPropertyPath(propertyLabel);
		initializedOperator = propertyOperator;
	}

	private void analyzeMetadataCreate(ASTNode astNode) throws MetadataArgsErrorException {
		Path series = parsePath(astNode.getChild(0).getChild(0));
		ASTNode paramNode = astNode.getChild(1);
		String dataType = paramNode.getChild(0).getChild(0).getText();
		String encodingType = paramNode.getChild(1).getChild(0).getText();
		checkMetadataArgs(dataType, encodingType);
		String[] paramStrings = new String[paramNode.getChildCount() - 2];
		for (int i = 0; i < paramStrings.length; i++) {
			ASTNode node = paramNode.getChild(i + 2);
			paramStrings[i] = node.getChild(0) + SQLConstant.METADATA_PARAM_EQUAL + node.getChild(1);
		}
		MetadataOperator metadataOperator = new MetadataOperator(SQLConstant.TOK_METADATA_CREATE,
				MetadataOperator.NamespaceType.ADD_PATH);
		metadataOperator.setPath(series);
		metadataOperator.setDataType(dataType);
		metadataOperator.setEncoding(encodingType);
		metadataOperator.setEncodingArgs(paramStrings);
		initializedOperator = metadataOperator;
	}

	private void analyzeMetadataDelete(ASTNode astNode) {
		List<Path> deletePaths = new ArrayList<>();
		for(int i = 0; i < astNode.getChild(0).getChildCount(); i++){
			deletePaths.add(parsePath(astNode.getChild(0).getChild(i)));
		}
		MetadataOperator metadataOperator = new MetadataOperator(SQLConstant.TOK_METADATA_DELETE,
				MetadataOperator.NamespaceType.DELETE_PATH);
		metadataOperator.setDeletePathList(deletePaths);
		initializedOperator = metadataOperator;
	}

	private void analyzeMetadataSetFileLevel(ASTNode astNode) {
		MetadataOperator metadataOperator = new MetadataOperator(SQLConstant.TOK_METADATA_SET_FILE_LEVEL,
				MetadataOperator.NamespaceType.SET_FILE_LEVEL);
		Path path = parsePath(astNode.getChild(0).getChild(0));
		metadataOperator.setPath(path);
		initializedOperator = metadataOperator;
	}

	private void analyzeInsert(ASTNode astNode) throws QueryProcessorException {
		InsertOperator InsertOp = new InsertOperator(SQLConstant.TOK_INSERT);
		initializedOperator = InsertOp;
		analyzeSelectedPath(astNode.getChild(0));
		long timestamp;
		ASTNode timeChild;
		try {
			timeChild = astNode.getChild(1).getChild(0);
			if (timeChild.getToken().getType() != TSParser.TOK_TIME) {
				throw new LogicalOperatorException("need keyword 'timestamp'");
			}
			ASTNode timeValue = astNode.getChild(2).getChild(0);
			if (timeValue.getType() == TSParser.TOK_DATETIME) {
				timestamp = Long.valueOf(parseTokenTime(timeValue));
			} else {
				timestamp = Long.valueOf(astNode.getChild(2).getChild(0).getText());
			}
		} catch (NumberFormatException e) {
			throw new LogicalOperatorException(
					"need a long value in insert clause, but given:" + astNode.getChild(2).getChild(0).getText());
		}
		if (astNode.getChild(1).getChildCount() != astNode.getChild(2).getChildCount()) {
			throw new QueryProcessorException("number of measurement is NOT EQUAL TO the number of values");
		}
		InsertOp.setTime(timestamp);
		List<String> measurementList = new ArrayList<>();
		for (int i = 1; i < astNode.getChild(1).getChildCount(); i++) {
			measurementList.add(astNode.getChild(1).getChild(i).getText());
		}
		InsertOp.setMeasurementList(measurementList);

		List<String> valueList = new ArrayList<>();
		for (int i = 1; i < astNode.getChild(2).getChildCount(); i++) {
			valueList.add(astNode.getChild(2).getChild(i).getText());
		}
		InsertOp.setValueList(valueList);
	}

    private void analyzeUpdate(ASTNode astNode) throws QueryProcessorException {
        if (astNode.getChildCount() > 3)
            throw new LogicalOperatorException("UPDATE clause doesn't support multi-update yet.");
        UpdateOperator updateOp = new UpdateOperator(SQLConstant.TOK_UPDATE);
        initializedOperator = updateOp;
        FromOperator fromOp = new FromOperator(TSParser.TOK_FROM);
        fromOp.addPrefixTablePath(parsePath(astNode.getChild(0)));
        updateOp.setFromOperator(fromOp);
        SelectOperator selectOp = new SelectOperator(TSParser.TOK_SELECT);
        selectOp.addSelectPath(parsePath(astNode.getChild(1).getChild(0)));
        updateOp.setSelectOperator(selectOp);
        updateOp.setValue(astNode.getChild(1).getChild(1).getText());
        analyzeWhere(astNode.getChild(2));
    }

	private void analyzeDelete(ASTNode astNode) throws LogicalOperatorException {
		initializedOperator = new DeleteOperator(SQLConstant.TOK_DELETE);
		SelectOperator selectOp = new SelectOperator(TSParser.TOK_SELECT);
		int selChildCount = astNode.getChildCount() - 1;
		for (int i = 0; i < selChildCount; i++) {
			ASTNode child = astNode.getChild(i);
			if (child.getType() != TSParser.TOK_PATH) {
				throw new LogicalOperatorException(
						"children FROM clause except last one must all be path like root.a.b, actual:" + child.getText());
			}
			Path tablePath = parsePath(child);
			selectOp.addSelectPath(tablePath);
		}
		((SFWOperator) initializedOperator).setSelectOperator(selectOp);
		analyzeWhere(astNode.getChild(selChildCount));
		long deleteTime = parseDeleteTimeFilter((DeleteOperator) initializedOperator);
		((DeleteOperator) initializedOperator).setTime(deleteTime);
	}

	private long parseIndexTimeFilter(IndexOperator operator) throws LogicalOperatorException {
		FilterOperator filterOperator = operator.getFilterOperator();
		if (filterOperator == null) {
			return 0;
		}
		if (!(filterOperator.isLeaf())) {
			throw new LogicalOperatorException(
					"For delete command, where clause must be like : time < XXX or time <= XXX");
		}
		if (filterOperator.getTokenIntType() != GREATERTHAN
				&& filterOperator.getTokenIntType() != GREATERTHANOREQUALTO) {
			throw new LogicalOperatorException(
					"For delete command, time filter must be less than or less than or equal to");
		}
		long time = Long.valueOf(((BasicFunctionOperator) filterOperator).getValue());
		if (filterOperator.getTokenIntType() == GREATERTHAN) {
			time = time + 1;
		}
		if (time < 0) {
			throw new LogicalOperatorException("index Time:" + time + ", time must >= 0");
		}
		return time;
	}

	/**
	 * for delete command, time should only have an end time.
	 *
	 * @param operator
	 *            delete logical plan
	 */
	private long parseDeleteTimeFilter(DeleteOperator operator) throws LogicalOperatorException {
		FilterOperator filterOperator = operator.getFilterOperator();
		if (!(filterOperator.isLeaf())) {
			throw new LogicalOperatorException(
					"For delete command, where clause must be like : time < XXX or time <= XXX");
		}
		if (filterOperator.getTokenIntType() != LESSTHAN && filterOperator.getTokenIntType() != LESSTHANOREQUALTO) {
			throw new LogicalOperatorException(
					"For delete command, time filter must be less than or less than or equal to");
		}
		long time = Long.valueOf(((BasicFunctionOperator) filterOperator).getValue());
		if(filterOperator.getTokenIntType()==LESSTHAN){
			time = time -1;
		}
		// time must greater than 0 now
		if (time <= 0) {
			throw new LogicalOperatorException("delete Time:" + time + ", time must > 0");
		}
		return time;
	}

	private void analyzeFrom(ASTNode node) throws LogicalOperatorException {
		int selChildCount = node.getChildCount();
		FromOperator from = new FromOperator(SQLConstant.TOK_FROM);
		for (int i = 0; i < selChildCount; i++) {
			ASTNode child = node.getChild(i);
			if (child.getType() != TSParser.TOK_PATH) {
				throw new LogicalOperatorException(
						"children FROM clause must all be path like root.a.b, actual:" + child.getText());
			}
			Path tablePath = parsePath(child);
			from.addPrefixTablePath(tablePath);
		}
		((SFWOperator) initializedOperator).setFromOperator(from);
	}

	private void analyzeSelectedPath(ASTNode astNode) throws LogicalOperatorException {
		int tokenIntType = astNode.getType();
		SelectOperator selectOp = new SelectOperator(TSParser.TOK_SELECT);
		if (tokenIntType == TSParser.TOK_SELECT) {
			int selChildCount = astNode.getChildCount();
			for (int i = 0; i < selChildCount; i++) {
				ASTNode child = astNode.getChild(i);
				if (child.getChild(0).getType() == TSParser.TOK_CLUSTER) {
					ASTNode cluster = child.getChild(0);
					ASTNode pathChild = cluster.getChild(0);
					Path selectPath = parsePath(pathChild);
					String aggregation = cluster.getChild(1).getText();
					selectOp.addClusterPath(selectPath, aggregation);
				} else {
					Path selectPath = parsePath(child);
					selectOp.addSelectPath(selectPath);
				}
			}
		} else if (tokenIntType == TSParser.TOK_PATH) {
			Path selectPath = parsePath(astNode);
			selectOp.addSelectPath(selectPath);
		} else
			throw new LogicalOperatorException("children SELECT clause must all be path like root.a.b, actual:" + astNode.dump());
		((SFWOperator) initializedOperator).setSelectOperator(selectOp);
	}

	private void analyzeWhere(ASTNode astNode) throws LogicalOperatorException {
		if (astNode.getType() != TSParser.TOK_WHERE)
			throw new LogicalOperatorException("given node is not WHERE! please check whether SQL statement is correct.");
		if (astNode.getChildCount() != 1)
			throw new LogicalOperatorException("where clause has" + astNode.getChildCount() + " child, please check whether SQL grammar is correct.");
		FilterOperator whereOp = new FilterOperator(SQLConstant.TOK_WHERE);
		ASTNode child = astNode.getChild(0);
		analyzeWhere(child, child.getType(), whereOp);
		((SFWOperator) initializedOperator).setFilterOperator(whereOp.getChildren().get(0));
	}

	private void analyzeWhere(ASTNode ast, int tokenIntType, FilterOperator filterOp) throws LogicalOperatorException {
		int childCount = ast.getChildCount();
		switch (tokenIntType) {
		case TSParser.KW_NOT:
			if (childCount != 1) {
				throw new LogicalOperatorException("parsing where clause failed: NOT operator requries one param");
			}
			FilterOperator notOp = new FilterOperator(SQLConstant.KW_NOT);
			filterOp.addChildOperator(notOp);
			ASTNode childAstNode = ast.getChild(0);
			int childNodeTokenType = childAstNode.getToken().getType();
			analyzeWhere(childAstNode, childNodeTokenType, notOp);
			break;
		case TSParser.KW_AND:
		case TSParser.KW_OR:
			if (childCount != 2) {
				throw new LogicalOperatorException(
						"parsing where clause failed! node has " + childCount + " paramter.");
			}
			FilterOperator binaryOp = new FilterOperator(TSParserConstant.getTSTokenIntType(tokenIntType));
			filterOp.addChildOperator(binaryOp);
			for (int i = 0; i < childCount; i++) {
				childAstNode = ast.getChild(i);
				childNodeTokenType = childAstNode.getToken().getType();
				analyzeWhere(childAstNode, childNodeTokenType, binaryOp);
			}
			break;
		case TSParser.LESSTHAN:
		case TSParser.LESSTHANOREQUALTO:
		case TSParser.EQUAL:
		case TSParser.EQUAL_NS:
		case TSParser.GREATERTHAN:
		case TSParser.GREATERTHANOREQUALTO:
		case TSParser.NOTEQUAL:
			Pair<Path, String> pair = parseLeafNode(ast);
			BasicFunctionOperator basic = new BasicFunctionOperator(TSParserConstant.getTSTokenIntType(tokenIntType),
					pair.left, pair.right);
			filterOp.addChildOperator(basic);
			break;
		default:
			throw new LogicalOperatorException("unsupported token:" + tokenIntType);
		}
	}

	private void analyzeGroupBy(ASTNode astNode) throws LogicalOperatorException {
		((QueryOperator) initializedOperator).setGroupBy(true);
		int childCount = astNode.getChildCount();

		//parse timeUnit
		ASTNode unit = astNode.getChild(0);
		long value = Long.valueOf(unit.getChild(0).getText());
		if(value <= 0)
			throw new LogicalOperatorException("Interval must more than 0.");
		String granu = unit.getChild(1).getText();
		switch (granu) {
			case "w": value *= 7;
			case "d": value *= 24;
			case "h": value *= 60;
			case "m": value *= 60;
			case "s": value *= 1000;
			default: break;
		}
		((QueryOperator) initializedOperator).setUnit(value);

		//parse show intervals
		ASTNode intervalsNode = astNode.getChild(childCount - 1);
		int intervalCount = intervalsNode.getChildCount();
		List<Pair<Long, Long>> intervals = new ArrayList<>();
		ASTNode intervalNode;
		long startTime;
		long endTime;
		for(int i = 0; i < intervalCount; i++) {
			intervalNode = intervalsNode.getChild(i);
			ASTNode startNode = intervalNode.getChild(0);
			if (startNode.getType() == TSParser.TOK_DATETIME) {
				startTime = Long.valueOf(parseTokenTime(startNode));
			} else {
				startTime = Long.valueOf(startNode.getText());
			}
			ASTNode endNode = intervalNode.getChild(1);
			if (endNode.getType() == TSParser.TOK_DATETIME) {
				endTime = Long.valueOf(parseTokenTime(endNode));
			} else {
				endTime = Long.valueOf(endNode.getText());
			}
			intervals.add(new Pair<>(startTime, endTime));
		}

		((QueryOperator) initializedOperator).setIntervals(intervals);

		//parse time origin
		long originTime = 0;
		if (childCount == 3) {
			ASTNode originNode = astNode.getChild(1).getChild(0);
			if (originNode.getType() == TSParser.TOK_DATETIME) {
				originTime = Long.valueOf(parseTokenTime(originNode));
			} else {
				originTime = Long.valueOf(originNode.getText());
			}
		}
		((QueryOperator) initializedOperator).setOrigin(originTime);
	}


	private Pair<Path, String> parseLeafNode(ASTNode node) throws LogicalOperatorException {
		if (node.getChildCount() != 2)
			throw new LogicalOperatorException("error format in SQL statement, please check whether SQL statement is correct.");
		ASTNode col = node.getChild(0);
		if (col.getType() != TSParser.TOK_PATH)
			throw new LogicalOperatorException("error format in SQL statement, please check whether SQL statement is correct.");
		Path seriesPath = parsePath(col);
		ASTNode rightKey = node.getChild(1);
		String seriesValue;
		if (rightKey.getType() == TSParser.TOK_PATH)
			seriesValue = parsePath(rightKey).getFullPath();
		else if (rightKey.getType() == TSParser.TOK_DATETIME) {
			if(!seriesPath.equals(SQLConstant.RESERVED_TIME))
				throw new LogicalOperatorException("Date can only be used to time");
			seriesValue = parseTokenTime(rightKey);
		} else
			seriesValue = rightKey.getText();
		return new Pair<>(seriesPath, seriesValue);
	}

	private String parseTokenTime(ASTNode astNode) throws LogicalOperatorException {
		StringContainer sc = new StringContainer();
		for (int i = 0; i < astNode.getChildCount(); i++) {
			sc.addTail(astNode.getChild(i).getText());
		}
		return parseTimeFormat(sc.toString()) + "";
	}

	private long parseTimeFormat(String timestampStr) throws LogicalOperatorException {
		if (timestampStr == null || timestampStr.trim().equals("")) {
			throw new LogicalOperatorException("input timestamp cannot be empty");
		}
		if (timestampStr.toLowerCase().equals(SQLConstant.NOW_FUNC)) {
			return System.currentTimeMillis();
		}
		try {
			DateTime datetime = DateTime.parse(timestampStr, DateTimeFormat.forPattern(SQLConstant.determineDateFormat(timestampStr)).withZone(timeZone));
			return datetime.getMillis();
		} catch (Exception e) {
			throw new LogicalOperatorException(e.getMessage());
		}

	}

	private Path parsePath(ASTNode node) {
		int childCount = node.getChildCount();
		String[] path;
		if(childCount == 1 && node.getChild(0).getType() == TSParser.TOK_ROOT){
			ASTNode childNode = node.getChild(0);
			childCount = childNode.getChildCount();
			path = new String[childCount+1];
			path[0] = SQLConstant.ROOT;
			for (int i = 0; i < childCount; i++) {
				path[i+1] = childNode.getChild(i).getText();
			}
		}else{
			path = new String[childCount];
			for (int i = 0; i < childCount; i++) {
				path[i] = node.getChild(i).getText();
			}
		}
		return new Path(new StringContainer(path, SystemConstant.PATH_SEPARATOR));
	}

	private String parseStringWithQuoto(String src) throws IllegalASTFormatException {
		if (src.length() < 3 || src.charAt(0) != '\'' || src.charAt(src.length() - 1) != '\'')
			throw new IllegalASTFormatException("error format for string with quoto:" + src);
		return src.substring(1, src.length() - 1);
	}

	private void analyzeDataLoad(ASTNode astNode) throws IllegalASTFormatException {
		int childCount = astNode.getChildCount();
		// node path should have more than one level and first node level must
		// be root
		// if (childCount < 3 ||
		// !SQLConstant.ROOT.equals(astNode.getChild(1).getText().toLowerCase()))
		if (childCount < 3 || !SQLConstant.ROOT.equals(astNode.getChild(1).getText()))
			throw new IllegalASTFormatException("data load command: child count < 3\n" + astNode.dump());
		String csvPath = astNode.getChild(0).getText();
		if (csvPath.length() < 3 || csvPath.charAt(0) != '\'' || csvPath.charAt(csvPath.length() - 1) != '\'')
			throw new IllegalASTFormatException("data load: error format csvPath:" + csvPath);
		StringContainer sc = new StringContainer(SystemConstant.PATH_SEPARATOR);
		sc.addTail(SQLConstant.ROOT);
		for (int i = 2; i < childCount; i++) {
			// String pathNode = astNode.getChild(i).getText().toLowerCase();
			String pathNode = astNode.getChild(i).getText();
			sc.addTail(pathNode);
		}
		initializedOperator = new LoadDataOperator(SQLConstant.TOK_DATALOAD, csvPath.substring(1, csvPath.length() - 1),
				sc.toString());
	}

	private void analyzeAuthorCreate(ASTNode astNode) throws IllegalASTFormatException {
		int childCount = astNode.getChildCount();
		AuthorOperator authorOperator;
		if (childCount == 2) {
			// create user
			authorOperator = new AuthorOperator(SQLConstant.TOK_AUTHOR_CREATE, AuthorType.CREATE_USER);
			authorOperator.setUserName(astNode.getChild(0).getChild(0).getText());
			authorOperator.setPassWord(astNode.getChild(1).getChild(0).getText());
		} else if (childCount == 1) {
			// create role
			authorOperator = new AuthorOperator(SQLConstant.TOK_AUTHOR_CREATE, AuthorType.CREATE_ROLE);
			authorOperator.setRoleName(astNode.getChild(0).getChild(0).getText());
		} else {
			throw new IllegalASTFormatException("illegal ast tree in grant author command, please check you SQL statement");
		}
		initializedOperator = authorOperator;
	}

	private void analyzeAuthorUpdate(ASTNode astNode) throws IllegalASTFormatException {
		int childCount = astNode.getChildCount();
		AuthorOperator authorOperator;
		if (childCount == 1) {
			authorOperator = new AuthorOperator(SQLConstant.TOK_AUTHOR_UPDATE_USER, AuthorType.UPDATE_USER);
			ASTNode user = astNode.getChild(0);
			if (user.getChildCount() != 3) {
				throw new IllegalASTFormatException("illegal ast tree in grant author command, please check you SQL statement");
			}
			authorOperator.setUserName(parseStringWithQuoto(user.getChild(0).getText()));
			authorOperator.setNewPassword(parseStringWithQuoto(user.getChild(1).getText()));
		} else {
			throw new IllegalASTFormatException("illegal ast tree in grant author command, please check you SQL statement");
		}
		initializedOperator = authorOperator;
	}

	private void analyzeAuthorDrop(ASTNode astNode) throws IllegalASTFormatException {
		int childCount = astNode.getChildCount();
		AuthorOperator authorOperator;
		if (childCount == 1) {
			// drop user or role
			switch (astNode.getChild(0).getType()) {
			case TSParser.TOK_USER:
				authorOperator = new AuthorOperator(SQLConstant.TOK_AUTHOR_DROP, AuthorType.DROP_USER);
				authorOperator.setUserName(astNode.getChild(0).getChild(0).getText());
				break;
			case TSParser.TOK_ROLE:
				authorOperator = new AuthorOperator(SQLConstant.TOK_AUTHOR_DROP, AuthorType.DROP_ROLE);
				authorOperator.setRoleName(astNode.getChild(0).getChild(0).getText());
				break;
			default:
				throw new IllegalASTFormatException("illegal ast tree in grant author command, please check you SQL statement");
			}
		} else {
			throw new IllegalASTFormatException("illegal ast tree in grant author command, please check you SQL statement");
		}
		initializedOperator = authorOperator;
	}

	private void analyzeAuthorGrant(ASTNode astNode) throws IllegalASTFormatException {
		int childCount = astNode.getChildCount();
		AuthorOperator authorOperator;
		if (childCount == 2) {
			// grant role to user
			authorOperator = new AuthorOperator(SQLConstant.TOK_AUTHOR_GRANT, AuthorType.GRANT_ROLE_TO_USER);
			authorOperator.setRoleName(astNode.getChild(0).getChild(0).getText());
			authorOperator.setUserName(astNode.getChild(1).getChild(0).getText());
		} else if (childCount == 3) {
			ASTNode privilegesNode = astNode.getChild(1);
			String[] privileges = new String[privilegesNode.getChildCount()];
			for (int i = 0; i < privileges.length; i++) {
				privileges[i] = parseStringWithQuoto(privilegesNode.getChild(i).getText());
			}
			Path nodePath = parsePath(astNode.getChild(2));
			if (astNode.getChild(0).getType() == TSParser.TOK_USER) {
				// grant user
				authorOperator = new AuthorOperator(SQLConstant.TOK_AUTHOR_GRANT, AuthorType.GRANT_USER);
				authorOperator.setUserName(astNode.getChild(0).getChild(0).getText());
				authorOperator.setPrivilegeList(privileges);
				authorOperator.setNodeNameList(nodePath);
			} else if (astNode.getChild(0).getType() == TSParser.TOK_ROLE) {
				// grant role
				authorOperator = new AuthorOperator(SQLConstant.TOK_AUTHOR_GRANT, AuthorType.GRANT_ROLE);
				authorOperator.setRoleName(astNode.getChild(0).getChild(0).getText());
				authorOperator.setPrivilegeList(privileges);
				authorOperator.setNodeNameList(nodePath);
			} else {
				throw new IllegalASTFormatException("illegal ast tree in grant author command, please check you SQL statement");
			}
		} else {
			throw new IllegalASTFormatException("illegal ast tree in grant author command, please check you SQL statement");
		}
		initializedOperator = authorOperator;
	}

	private void analyzeAuthorRevoke(ASTNode astNode) throws IllegalASTFormatException {
		int childCount = astNode.getChildCount();
		AuthorOperator authorOperator;
		if (childCount == 2) {
			// revoke role to user
			authorOperator = new AuthorOperator(SQLConstant.TOK_AUTHOR_REVOKE, AuthorType.REVOKE_ROLE_FROM_USER);
			authorOperator.setRoleName(astNode.getChild(0).getChild(0).getText());
			authorOperator.setUserName(astNode.getChild(1).getChild(0).getText());
		} else if (childCount == 3) {
			ASTNode privilegesNode = astNode.getChild(1);
			String[] privileges = new String[privilegesNode.getChildCount()];
			for (int i = 0; i < privileges.length; i++) {
				privileges[i] = parseStringWithQuoto(privilegesNode.getChild(i).getText());
			}
			Path nodePath = parsePath(astNode.getChild(2));
			if (astNode.getChild(0).getType() == TSParser.TOK_USER) {
				// revoke user
				authorOperator = new AuthorOperator(SQLConstant.TOK_AUTHOR_REVOKE, AuthorType.REVOKE_USER);
				authorOperator.setUserName(astNode.getChild(0).getChild(0).getText());
				authorOperator.setPrivilegeList(privileges);
				authorOperator.setNodeNameList(nodePath);
			} else if (astNode.getChild(0).getType() == TSParser.TOK_ROLE) {
				// revoke role
				authorOperator = new AuthorOperator(SQLConstant.TOK_AUTHOR_REVOKE, AuthorType.REVOKE_ROLE);
				authorOperator.setRoleName(astNode.getChild(0).getChild(0).getText());
				authorOperator.setPrivilegeList(privileges);
				authorOperator.setNodeNameList(nodePath);
			} else {
				throw new IllegalASTFormatException("illegal ast tree in grant author command, please check you SQL statement");
			}
		} else {
			throw new IllegalASTFormatException("illegal ast tree in grant author command, please check you SQL statement");
		}
		initializedOperator = authorOperator;
	}

	private void checkMetadataArgs(String dataType, String encoding) throws MetadataArgsErrorException {
		final String RLE = "RLE";
		final String PLAIN = "PLAIN";
		final String TS_2DIFF = "TS_2DIFF";
		final String BITMAP = "BITMAP";
		final String GORILLA = "GORILLA";
		TSDataType tsDataType;
		if (dataType == null) {
			throw new MetadataArgsErrorException("data type cannot be null");
		}

		try {
			tsDataType = TSDataType.valueOf(dataType);
		} catch (Exception e) {
			throw new MetadataArgsErrorException(String.format("data type %s not support", dataType));
		}

		if (encoding == null) {
			throw new MetadataArgsErrorException("encoding type cannot be null");
		}

		if (!encoding.equals(RLE) && !encoding.equals(PLAIN) && !encoding.equals(TS_2DIFF)
				&& !encoding.equals(BITMAP) && !encoding.equals(GORILLA)) {
			throw new MetadataArgsErrorException(String.format("encoding %s is not support", encoding));
		}
		switch (tsDataType) {
		case BOOLEAN:
			if (!encoding.equals(PLAIN)) {
				throw new MetadataArgsErrorException(
						String.format("encoding %s does not support %s", encoding, dataType));
			}
			break;
		case INT32:
			if ((!encoding.equals(PLAIN) && !encoding.equals(RLE) && !encoding.equals(TS_2DIFF))) {
				throw new MetadataArgsErrorException(
						String.format("encoding %s does not support %s", encoding, dataType));
			}
			break;
		case INT64:
			if ((!encoding.equals(PLAIN) && !encoding.equals(RLE) && !encoding.equals(TS_2DIFF))) {
				throw new MetadataArgsErrorException(
						String.format("encoding %s does not support %s", encoding, dataType));
			}
			break;
		case FLOAT:
			if ((!encoding.equals(PLAIN) && !encoding.equals(RLE) && !encoding.equals(TS_2DIFF) && !encoding.equals(GORILLA))) {
				throw new MetadataArgsErrorException(
						String.format("encoding %s does not support %s", encoding, dataType));
			}
			break;
		case DOUBLE:
			if ((!encoding.equals(PLAIN) && !encoding.equals(RLE) && !encoding.equals(TS_2DIFF) && !encoding.equals(GORILLA))) {
				throw new MetadataArgsErrorException(
						String.format("encoding %s does not support %s", encoding, dataType));
			}
			break;
		case ENUMS:
			if ((!encoding.equals(PLAIN) && !encoding.equals(BITMAP))) {
				throw new MetadataArgsErrorException(
						String.format("encoding %s does not support %s", encoding, dataType));
			}
			break;
		case TEXT:
			if (!encoding.equals(PLAIN)) {
				throw new MetadataArgsErrorException(
						String.format("encoding %s does not support %s", encoding, dataType));
			}
			break;
		default:
			throw new MetadataArgsErrorException(String.format("data type %s is not supported", dataType));
		}
	}

	private void analyzeIndexCreate(ASTNode astNode) throws LogicalOperatorException {
//		Path path = parseRootPath(astNode.getChild(0).getChild(0));
		Path path = parsePath(astNode.getChild(0).getChild(0));
		String indexName = astNode.getChild(0).getChild(1).getChild(0).getText();
		if (!"kv-match".equals(indexName)) {
			throw new LogicalOperatorException(
					String.format("Not support the index %s, just support the kv-match index", indexName));
		}
		IndexOperator indexOperator = new IndexOperator(SQLConstant.TOK_CREATE_INDEX);
		initializedOperator = indexOperator;
		indexOperator.setPath(path);
		int childCount = astNode.getChild(0).getChild(1).getChildCount();
		if (childCount > 1) {
			for (int i = 1; i < childCount; i++) {
				ASTNode child = astNode.getChild(0).getChild(1).getChild(i);
				if (child.getToken().getType() == TSParser.TOK_WITH) {
					Map<String, Integer> indexParameters = parseIndexWithParameters(child);
					indexOperator.setParameters(indexParameters);
				} else if (child.getToken().getType() == TSParser.TOK_WHERE) {
					analyzeWhere(child);
				} else {
					throw new LogicalOperatorException(
							String.format("Not support keyword %s in create index", child.getToken().getText()));
				}
			}
		}
		long indexTime = parseIndexTimeFilter((IndexOperator) initializedOperator);
		indexOperator.setStartTime(indexTime);
	}

	private Map<String, Integer> parseIndexWithParameters(ASTNode astNode) {
		Map<String, Integer> indexParameters = new HashMap<String, Integer>();
		for (int i = 0; i < astNode.getChildCount(); i++) {
			ASTNode child = astNode.getChild(i);
			String key = child.getChild(0).getText();
			Integer value = Integer.valueOf(child.getChild(1).getText());
			indexParameters.put(key, value);
		}
		return indexParameters;
	}

}<|MERGE_RESOLUTION|>--- conflicted
+++ resolved
@@ -86,29 +86,11 @@
 		int tokenIntType = token.getType();
 		LOG.debug("analyze token: {}", token.getText());
 		switch (tokenIntType) {
-<<<<<<< HEAD
 			case TSParser.TOK_INSERT:
 				analyzeInsert(astNode);
-=======
-		case TSParser.TOK_INSERT:
-			analyzeInsert(astNode);
-			return;
-		case TSParser.TOK_SELECT:
-			analyzeSelectedPath(astNode);
-			return;
-		case TSParser.TOK_FROM:
-			analyzeFrom(astNode);
-			return;
-		case TSParser.TOK_WHERE:
-			analyzeWhere(astNode);
-			return;
-		case TSParser.TOK_UPDATE:
-			if (astNode.getChild(0).getType() == TSParser.TOK_UPDATE_PSWD) {
-				analyzeAuthorUpdate(astNode);
->>>>>>> 26ee03e8
 				return;
 			case TSParser.TOK_SELECT:
-				analyzeSelect(astNode);
+				analyzeSelectedPath(astNode);
 				return;
 			case TSParser.TOK_FROM:
 				analyzeFrom(astNode);
