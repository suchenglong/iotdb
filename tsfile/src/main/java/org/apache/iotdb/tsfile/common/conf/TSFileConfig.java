/*
 * Licensed to the Apache Software Foundation (ASF) under one
 * or more contributor license agreements.  See the NOTICE file
 * distributed with this work for additional information
 * regarding copyright ownership.  The ASF licenses this file
 * to you under the Apache License, Version 2.0 (the
 * "License"); you may not use this file except in compliance
 * with the License.  You may obtain a copy of the License at
 *
 *     http://www.apache.org/licenses/LICENSE-2.0
 *
 * Unless required by applicable law or agreed to in writing,
 * software distributed under the License is distributed on an
 * "AS IS" BASIS, WITHOUT WARRANTIES OR CONDITIONS OF ANY
 * KIND, either express or implied.  See the License for the
 * specific language governing permissions and limitations
 * under the License.
 */
package org.apache.iotdb.tsfile.common.conf;

import java.nio.charset.Charset;
<<<<<<< HEAD

=======
import org.apache.iotdb.tsfile.file.metadata.enums.CompressionType;
>>>>>>> 6fc0aa98
import org.apache.iotdb.tsfile.fileSystem.FSType;

/**
 * TSFileConfig is a configure class. Every variables is public and has default
 * value.
 */
public class TSFileConfig {

  // Memory configuration
  public static final int RLE_MIN_REPEATED_NUM = 8;
  public static final int RLE_MAX_REPEATED_NUM = 0x7FFF;
  public static final int RLE_MAX_BIT_PACKED_NUM = 63;

  // Data type configuration
  // Gorilla encoding configuration
  public static final int FLOAT_LENGTH = 32;
  public static final int FLAOT_LEADING_ZERO_LENGTH = 5;
  public static final int FLOAT_VALUE_LENGTH = 6;

  // Encoder configuration
  public static final int DOUBLE_LENGTH = 64;
  public static final int DOUBLE_LEADING_ZERO_LENGTH = 6;

  // RLE configuration
  public static final int DOUBLE_VALUE_LENGTH = 7;

  /**
   * String encoder with UTF-8 encodes a character to at most 4 bytes.
   */
  public static final int BYTE_SIZE_PER_CHAR = 4;
  public static final String STRING_ENCODING = "UTF-8";
  public static final Charset STRING_CHARSET = Charset.forName(STRING_ENCODING);
  public static final String CONFIG_FILE_NAME = "iotdb-engine.properties";
  public static final String MAGIC_STRING = "TsFile";
  public static final String VERSION_NUMBER = "000002";
  public static final String OLD_MAGIC_STRING = "TsFile";
  public static final String OLD_VERSION = "000001";

  /**
   * Bloom filter constrain
   */
  public static final double MIN_BLOOM_FILTER_ERROR_RATE = 0.01;
  public static final double MAX_BLOOM_FILTER_ERROR_RATE = 0.1;

  /**
   * The default grow size of class BatchData.
   */
  public static final int DYNAMIC_DATA_SIZE = 1000;
  /**
   * Memory size threshold for flushing to disk, default value is 128MB.
   */
  private int groupSizeInByte = 128 * 1024 * 1024;
  /**
   * The memory size for each series writer to pack page, default value is 64KB.
   */
  private int pageSizeInByte = 64 * 1024;
  /**
   * The maximum number of data points in a page, default value is 1024 * 1024.
   */
  private int maxNumberOfPointsInPage = 1024 * 1024;
  /**
   * Data type for input timestamp, TsFile supports INT32 or INT64.
   */
  private String timeSeriesDataType = "INT64";
  /**
   * Max length limitation of input string.
   */
  private int maxStringLength = 128;
  /**
   * Floating-point precision.
   */
  private int floatPrecision = 2;
  /**
   * Encoder of time column, TsFile supports TS_2DIFF, PLAIN and RLE(run-length
   * encoding) Default value is TS_2DIFF.
   */
  private String timeEncoder = "TS_2DIFF";
  /**
   * Encoder of value series. default value is PLAIN. For int, long data type,
   * TsFile also supports TS_2DIFF and RLE(run-length encoding). For float, double
   * data type, TsFile also supports TS_2DIFF, RLE(run-length encoding) and
   * GORILLA. For text data type, TsFile only supports PLAIN.
   */
  private String valueEncoder = "PLAIN";
  /**
   * Default bit width of RLE encoding is 8.
   */
  private int rleBitWidth = 8;
  /**
   * Default block size of two-diff. delta encoding is 128
   */
  private int deltaBlockSize = 128;
  /**
   * Default frequency type is SINGLE_FREQ.
   */
  private String freqType = "SINGLE_FREQ";
  /**
   * Default PLA max error is 100.
   */
  private double plaMaxError = 100;
  /**
   * Default SDT max error is 100.
   */
  private double sdtMaxError = 100;
  /**
   * Default DFT satisfy rate is 0.1
   */
  private double dftSatisfyRate = 0.1;
  /**
   * Data compression method, TsFile supports UNCOMPRESSED or SNAPPY. Default
   * value is UNCOMPRESSED which means no compression
   */
  private CompressionType compressor = CompressionType.SNAPPY;
  /**
   * Line count threshold for checking page memory occupied size.
   */
  private int pageCheckSizeThreshold = 100;
  /**
   * Default endian value is BIG_ENDIAN.
   */
  private String endian = "BIG_ENDIAN";
  /**
   * Default storage is in local file system
   */
  private FSType TSFileStorageFs = FSType.LOCAL;
  /**
   * Default core-site.xml file path is /etc/hadoop/conf/core-site.xml
   */
  private String coreSitePath = "/etc/hadoop/conf/core-site.xml";
  /**
   * Default hdfs-site.xml file path is /etc/hadoop/conf/hdfs-site.xml
   */
  private String hdfsSitePath = "/etc/hadoop/conf/hdfs-site.xml";
  /**
   * Default hdfs ip is localhost
   */
  private String hdfsIp = "localhost";
  /**
   * Default hdfs port is 9000
   */
  private String hdfsPort = "9000";
  /**
   * Default DFS NameServices is hdfsnamespace
   */
  private String dfsNameServices = "hdfsnamespace";
  /**
   * Default DFS HA name nodes are nn1 and nn2
   */
  private String dfsHaNamenodes = "nn1,nn2";
  /**
   * Default DFS HA automatic failover is enabled
   */
  private boolean dfsHaAutomaticFailoverEnabled = true;
  /**
   * Default DFS client failover proxy provider is
   * "org.apache.hadoop.hdfs.server.namenode.ha.ConfiguredFailoverProxyProvider"
   */
  private String dfsClientFailoverProxyProvider = "org.apache.hadoop.hdfs.server.namenode.ha.ConfiguredFailoverProxyProvider";
  /**
   * whether use kerberos to authenticate hdfs
   */
  private boolean useKerberos = false;
  /**
   * full path of kerberos keytab file
   */
  private String kerberosKeytabFilePath = "/path";
  /**
   * kerberos pricipal
   */
  private String kerberosPrincipal = "principal";
  /**
   * The acceptable error rate of bloom filter
   */
  private double bloomFilterErrorRate = 0.05;
  /**
   * The amount of data iterate each time
   */
  private int batchSize = 1000;

  public TSFileConfig() {

  }

  public int getGroupSizeInByte() {
    return groupSizeInByte;
  }

  public void setGroupSizeInByte(int groupSizeInByte) {
    this.groupSizeInByte = groupSizeInByte;
  }

  public int getPageSizeInByte() {
    return pageSizeInByte;
  }

  public void setPageSizeInByte(int pageSizeInByte) {
    this.pageSizeInByte = pageSizeInByte;
  }

  public int getMaxNumberOfPointsInPage() {
    return maxNumberOfPointsInPage;
  }

  public void setMaxNumberOfPointsInPage(int maxNumberOfPointsInPage) {
    this.maxNumberOfPointsInPage = maxNumberOfPointsInPage;
  }

  public String getTimeSeriesDataType() {
    return timeSeriesDataType;
  }

  // TS_2DIFF configuration

  public void setTimeSeriesDataType(String timeSeriesDataType) {
    this.timeSeriesDataType = timeSeriesDataType;
  }

  public int getMaxStringLength() {
    return maxStringLength;
  }

  // Freq encoder configuration

  public void setMaxStringLength(int maxStringLength) {
    this.maxStringLength = maxStringLength;
  }

  public int getFloatPrecision() {
    return floatPrecision;
  }

  public void setFloatPrecision(int floatPrecision) {
    this.floatPrecision = floatPrecision;
  }

  public String getTimeEncoder() {
    return timeEncoder;
  }

  // Compression configuration

  public void setTimeEncoder(String timeEncoder) {
    this.timeEncoder = timeEncoder;
  }

  // Don't change the following configuration

  public String getValueEncoder() {
    return valueEncoder;
  }

  public void setValueEncoder(String valueEncoder) {
    this.valueEncoder = valueEncoder;
  }

  public int getRleBitWidth() {
    return rleBitWidth;
  }

  public void setRleBitWidth(int rleBitWidth) {
    this.rleBitWidth = rleBitWidth;
  }

  public int getDeltaBlockSize() {
    return deltaBlockSize;
  }

  public void setDeltaBlockSize(int deltaBlockSize) {
    this.deltaBlockSize = deltaBlockSize;
  }

  public String getFreqType() {
    return freqType;
  }

  public void setFreqType(String freqType) {
    this.freqType = freqType;
  }

  public double getPlaMaxError() {
    return plaMaxError;
  }

  public void setPlaMaxError(double plaMaxError) {
    this.plaMaxError = plaMaxError;
  }

  public double getSdtMaxError() {
    return sdtMaxError;
  }

  public void setSdtMaxError(double sdtMaxError) {
    this.sdtMaxError = sdtMaxError;
  }

  public double getDftSatisfyRate() {
    return dftSatisfyRate;
  }

  public void setDftSatisfyRate(double dftSatisfyRate) {
    this.dftSatisfyRate = dftSatisfyRate;
  }

  public CompressionType getCompressor() {
    return compressor;
  }

  public void setCompressor(String compressor) {
    this.compressor = CompressionType.valueOf(compressor);
  }

  public int getPageCheckSizeThreshold() {
    return pageCheckSizeThreshold;
  }

  public void setPageCheckSizeThreshold(int pageCheckSizeThreshold) {
    this.pageCheckSizeThreshold = pageCheckSizeThreshold;
  }

  public String getEndian() {
    return endian;
  }

  public void setEndian(String endian) {
    this.endian = endian;
  }

  public boolean isUseKerberos() {
    return useKerberos;
  }

  public void setUseKerberos(boolean useKerberos) {
    this.useKerberos = useKerberos;
  }

  public String getKerberosKeytabFilePath() {
    return kerberosKeytabFilePath;
  }

  public void setKerberosKeytabFilePath(String kerberosKeytabFilePath) {
    this.kerberosKeytabFilePath = kerberosKeytabFilePath;
  }

  public String getKerberosPrincipal() {
    return kerberosPrincipal;
  }

  public void setKerberosPrincipal(String kerberosPrincipal) {
    this.kerberosPrincipal = kerberosPrincipal;
  }

  public double getBloomFilterErrorRate() {
    return bloomFilterErrorRate;
  }

  public void setBloomFilterErrorRate(double bloomFilterErrorRate) {
    this.bloomFilterErrorRate = bloomFilterErrorRate;
  }

  public FSType getTSFileStorageFs() {
    return this.TSFileStorageFs;
  }

  public void setTSFileStorageFs(String TSFileStorageFs) {
    this.TSFileStorageFs = FSType.valueOf(TSFileStorageFs);
  }

  public String getCoreSitePath() {
    return coreSitePath;
  }

  public void setCoreSitePath(String coreSitePath) {
    this.coreSitePath = coreSitePath;
  }

  public String getHdfsSitePath() {
    return hdfsSitePath;
  }

  public void setHdfsSitePath(String hdfsSitePath) {
    this.hdfsSitePath = hdfsSitePath;
  }

  public String[] getHdfsIp() {
    return hdfsIp.split(",");
  }

  public void setHdfsIp(String[] hdfsIp) {
    this.hdfsIp = String.join(",", hdfsIp);
  }

  public String getHdfsPort() {
    return this.hdfsPort;
  }

  public void setHdfsPort(String hdfsPort) {
    this.hdfsPort = hdfsPort;
  }

  public String getDfsNameServices() {
    return dfsNameServices;
  }

  public void setDfsNameServices(String dfsNameServices) {
    this.dfsNameServices = dfsNameServices;
  }

  public String[] getDfsHaNamenodes() {
    return dfsHaNamenodes.split(",");
  }

  public void setDfsHaNamenodes(String[] dfsHaNamenodes) {
    this.dfsHaNamenodes = String.join(",", dfsHaNamenodes);
  }

  public boolean isDfsHaAutomaticFailoverEnabled() {
    return dfsHaAutomaticFailoverEnabled;
  }

  public void setDfsHaAutomaticFailoverEnabled(boolean dfsHaAutomaticFailoverEnabled) {
    this.dfsHaAutomaticFailoverEnabled = dfsHaAutomaticFailoverEnabled;
  }

  public String getDfsClientFailoverProxyProvider() {
    return dfsClientFailoverProxyProvider;
  }

  public void setDfsClientFailoverProxyProvider(String dfsClientFailoverProxyProvider) {
    this.dfsClientFailoverProxyProvider = dfsClientFailoverProxyProvider;
  }

  public int getBatchSize() {
    return batchSize;
  }

  public void setBatchSize(int batchSize) {
    this.batchSize = batchSize;
  }
}
<|MERGE_RESOLUTION|>--- conflicted
+++ resolved
@@ -1,465 +1,462 @@
-/*
- * Licensed to the Apache Software Foundation (ASF) under one
- * or more contributor license agreements.  See the NOTICE file
- * distributed with this work for additional information
- * regarding copyright ownership.  The ASF licenses this file
- * to you under the Apache License, Version 2.0 (the
- * "License"); you may not use this file except in compliance
- * with the License.  You may obtain a copy of the License at
- *
- *     http://www.apache.org/licenses/LICENSE-2.0
- *
- * Unless required by applicable law or agreed to in writing,
- * software distributed under the License is distributed on an
- * "AS IS" BASIS, WITHOUT WARRANTIES OR CONDITIONS OF ANY
- * KIND, either express or implied.  See the License for the
- * specific language governing permissions and limitations
- * under the License.
- */
-package org.apache.iotdb.tsfile.common.conf;
-
-import java.nio.charset.Charset;
-<<<<<<< HEAD
-
-=======
-import org.apache.iotdb.tsfile.file.metadata.enums.CompressionType;
->>>>>>> 6fc0aa98
-import org.apache.iotdb.tsfile.fileSystem.FSType;
-
-/**
- * TSFileConfig is a configure class. Every variables is public and has default
- * value.
- */
-public class TSFileConfig {
-
-  // Memory configuration
-  public static final int RLE_MIN_REPEATED_NUM = 8;
-  public static final int RLE_MAX_REPEATED_NUM = 0x7FFF;
-  public static final int RLE_MAX_BIT_PACKED_NUM = 63;
-
-  // Data type configuration
-  // Gorilla encoding configuration
-  public static final int FLOAT_LENGTH = 32;
-  public static final int FLAOT_LEADING_ZERO_LENGTH = 5;
-  public static final int FLOAT_VALUE_LENGTH = 6;
-
-  // Encoder configuration
-  public static final int DOUBLE_LENGTH = 64;
-  public static final int DOUBLE_LEADING_ZERO_LENGTH = 6;
-
-  // RLE configuration
-  public static final int DOUBLE_VALUE_LENGTH = 7;
-
-  /**
-   * String encoder with UTF-8 encodes a character to at most 4 bytes.
-   */
-  public static final int BYTE_SIZE_PER_CHAR = 4;
-  public static final String STRING_ENCODING = "UTF-8";
-  public static final Charset STRING_CHARSET = Charset.forName(STRING_ENCODING);
-  public static final String CONFIG_FILE_NAME = "iotdb-engine.properties";
-  public static final String MAGIC_STRING = "TsFile";
-  public static final String VERSION_NUMBER = "000002";
-  public static final String OLD_MAGIC_STRING = "TsFile";
-  public static final String OLD_VERSION = "000001";
-
-  /**
-   * Bloom filter constrain
-   */
-  public static final double MIN_BLOOM_FILTER_ERROR_RATE = 0.01;
-  public static final double MAX_BLOOM_FILTER_ERROR_RATE = 0.1;
-
-  /**
-   * The default grow size of class BatchData.
-   */
-  public static final int DYNAMIC_DATA_SIZE = 1000;
-  /**
-   * Memory size threshold for flushing to disk, default value is 128MB.
-   */
-  private int groupSizeInByte = 128 * 1024 * 1024;
-  /**
-   * The memory size for each series writer to pack page, default value is 64KB.
-   */
-  private int pageSizeInByte = 64 * 1024;
-  /**
-   * The maximum number of data points in a page, default value is 1024 * 1024.
-   */
-  private int maxNumberOfPointsInPage = 1024 * 1024;
-  /**
-   * Data type for input timestamp, TsFile supports INT32 or INT64.
-   */
-  private String timeSeriesDataType = "INT64";
-  /**
-   * Max length limitation of input string.
-   */
-  private int maxStringLength = 128;
-  /**
-   * Floating-point precision.
-   */
-  private int floatPrecision = 2;
-  /**
-   * Encoder of time column, TsFile supports TS_2DIFF, PLAIN and RLE(run-length
-   * encoding) Default value is TS_2DIFF.
-   */
-  private String timeEncoder = "TS_2DIFF";
-  /**
-   * Encoder of value series. default value is PLAIN. For int, long data type,
-   * TsFile also supports TS_2DIFF and RLE(run-length encoding). For float, double
-   * data type, TsFile also supports TS_2DIFF, RLE(run-length encoding) and
-   * GORILLA. For text data type, TsFile only supports PLAIN.
-   */
-  private String valueEncoder = "PLAIN";
-  /**
-   * Default bit width of RLE encoding is 8.
-   */
-  private int rleBitWidth = 8;
-  /**
-   * Default block size of two-diff. delta encoding is 128
-   */
-  private int deltaBlockSize = 128;
-  /**
-   * Default frequency type is SINGLE_FREQ.
-   */
-  private String freqType = "SINGLE_FREQ";
-  /**
-   * Default PLA max error is 100.
-   */
-  private double plaMaxError = 100;
-  /**
-   * Default SDT max error is 100.
-   */
-  private double sdtMaxError = 100;
-  /**
-   * Default DFT satisfy rate is 0.1
-   */
-  private double dftSatisfyRate = 0.1;
-  /**
-   * Data compression method, TsFile supports UNCOMPRESSED or SNAPPY. Default
-   * value is UNCOMPRESSED which means no compression
-   */
-  private CompressionType compressor = CompressionType.SNAPPY;
-  /**
-   * Line count threshold for checking page memory occupied size.
-   */
-  private int pageCheckSizeThreshold = 100;
-  /**
-   * Default endian value is BIG_ENDIAN.
-   */
-  private String endian = "BIG_ENDIAN";
-  /**
-   * Default storage is in local file system
-   */
-  private FSType TSFileStorageFs = FSType.LOCAL;
-  /**
-   * Default core-site.xml file path is /etc/hadoop/conf/core-site.xml
-   */
-  private String coreSitePath = "/etc/hadoop/conf/core-site.xml";
-  /**
-   * Default hdfs-site.xml file path is /etc/hadoop/conf/hdfs-site.xml
-   */
-  private String hdfsSitePath = "/etc/hadoop/conf/hdfs-site.xml";
-  /**
-   * Default hdfs ip is localhost
-   */
-  private String hdfsIp = "localhost";
-  /**
-   * Default hdfs port is 9000
-   */
-  private String hdfsPort = "9000";
-  /**
-   * Default DFS NameServices is hdfsnamespace
-   */
-  private String dfsNameServices = "hdfsnamespace";
-  /**
-   * Default DFS HA name nodes are nn1 and nn2
-   */
-  private String dfsHaNamenodes = "nn1,nn2";
-  /**
-   * Default DFS HA automatic failover is enabled
-   */
-  private boolean dfsHaAutomaticFailoverEnabled = true;
-  /**
-   * Default DFS client failover proxy provider is
-   * "org.apache.hadoop.hdfs.server.namenode.ha.ConfiguredFailoverProxyProvider"
-   */
-  private String dfsClientFailoverProxyProvider = "org.apache.hadoop.hdfs.server.namenode.ha.ConfiguredFailoverProxyProvider";
-  /**
-   * whether use kerberos to authenticate hdfs
-   */
-  private boolean useKerberos = false;
-  /**
-   * full path of kerberos keytab file
-   */
-  private String kerberosKeytabFilePath = "/path";
-  /**
-   * kerberos pricipal
-   */
-  private String kerberosPrincipal = "principal";
-  /**
-   * The acceptable error rate of bloom filter
-   */
-  private double bloomFilterErrorRate = 0.05;
-  /**
-   * The amount of data iterate each time
-   */
-  private int batchSize = 1000;
-
-  public TSFileConfig() {
-
-  }
-
-  public int getGroupSizeInByte() {
-    return groupSizeInByte;
-  }
-
-  public void setGroupSizeInByte(int groupSizeInByte) {
-    this.groupSizeInByte = groupSizeInByte;
-  }
-
-  public int getPageSizeInByte() {
-    return pageSizeInByte;
-  }
-
-  public void setPageSizeInByte(int pageSizeInByte) {
-    this.pageSizeInByte = pageSizeInByte;
-  }
-
-  public int getMaxNumberOfPointsInPage() {
-    return maxNumberOfPointsInPage;
-  }
-
-  public void setMaxNumberOfPointsInPage(int maxNumberOfPointsInPage) {
-    this.maxNumberOfPointsInPage = maxNumberOfPointsInPage;
-  }
-
-  public String getTimeSeriesDataType() {
-    return timeSeriesDataType;
-  }
-
-  // TS_2DIFF configuration
-
-  public void setTimeSeriesDataType(String timeSeriesDataType) {
-    this.timeSeriesDataType = timeSeriesDataType;
-  }
-
-  public int getMaxStringLength() {
-    return maxStringLength;
-  }
-
-  // Freq encoder configuration
-
-  public void setMaxStringLength(int maxStringLength) {
-    this.maxStringLength = maxStringLength;
-  }
-
-  public int getFloatPrecision() {
-    return floatPrecision;
-  }
-
-  public void setFloatPrecision(int floatPrecision) {
-    this.floatPrecision = floatPrecision;
-  }
-
-  public String getTimeEncoder() {
-    return timeEncoder;
-  }
-
-  // Compression configuration
-
-  public void setTimeEncoder(String timeEncoder) {
-    this.timeEncoder = timeEncoder;
-  }
-
-  // Don't change the following configuration
-
-  public String getValueEncoder() {
-    return valueEncoder;
-  }
-
-  public void setValueEncoder(String valueEncoder) {
-    this.valueEncoder = valueEncoder;
-  }
-
-  public int getRleBitWidth() {
-    return rleBitWidth;
-  }
-
-  public void setRleBitWidth(int rleBitWidth) {
-    this.rleBitWidth = rleBitWidth;
-  }
-
-  public int getDeltaBlockSize() {
-    return deltaBlockSize;
-  }
-
-  public void setDeltaBlockSize(int deltaBlockSize) {
-    this.deltaBlockSize = deltaBlockSize;
-  }
-
-  public String getFreqType() {
-    return freqType;
-  }
-
-  public void setFreqType(String freqType) {
-    this.freqType = freqType;
-  }
-
-  public double getPlaMaxError() {
-    return plaMaxError;
-  }
-
-  public void setPlaMaxError(double plaMaxError) {
-    this.plaMaxError = plaMaxError;
-  }
-
-  public double getSdtMaxError() {
-    return sdtMaxError;
-  }
-
-  public void setSdtMaxError(double sdtMaxError) {
-    this.sdtMaxError = sdtMaxError;
-  }
-
-  public double getDftSatisfyRate() {
-    return dftSatisfyRate;
-  }
-
-  public void setDftSatisfyRate(double dftSatisfyRate) {
-    this.dftSatisfyRate = dftSatisfyRate;
-  }
-
-  public CompressionType getCompressor() {
-    return compressor;
-  }
-
-  public void setCompressor(String compressor) {
-    this.compressor = CompressionType.valueOf(compressor);
-  }
-
-  public int getPageCheckSizeThreshold() {
-    return pageCheckSizeThreshold;
-  }
-
-  public void setPageCheckSizeThreshold(int pageCheckSizeThreshold) {
-    this.pageCheckSizeThreshold = pageCheckSizeThreshold;
-  }
-
-  public String getEndian() {
-    return endian;
-  }
-
-  public void setEndian(String endian) {
-    this.endian = endian;
-  }
-
-  public boolean isUseKerberos() {
-    return useKerberos;
-  }
-
-  public void setUseKerberos(boolean useKerberos) {
-    this.useKerberos = useKerberos;
-  }
-
-  public String getKerberosKeytabFilePath() {
-    return kerberosKeytabFilePath;
-  }
-
-  public void setKerberosKeytabFilePath(String kerberosKeytabFilePath) {
-    this.kerberosKeytabFilePath = kerberosKeytabFilePath;
-  }
-
-  public String getKerberosPrincipal() {
-    return kerberosPrincipal;
-  }
-
-  public void setKerberosPrincipal(String kerberosPrincipal) {
-    this.kerberosPrincipal = kerberosPrincipal;
-  }
-
-  public double getBloomFilterErrorRate() {
-    return bloomFilterErrorRate;
-  }
-
-  public void setBloomFilterErrorRate(double bloomFilterErrorRate) {
-    this.bloomFilterErrorRate = bloomFilterErrorRate;
-  }
-
-  public FSType getTSFileStorageFs() {
-    return this.TSFileStorageFs;
-  }
-
-  public void setTSFileStorageFs(String TSFileStorageFs) {
-    this.TSFileStorageFs = FSType.valueOf(TSFileStorageFs);
-  }
-
-  public String getCoreSitePath() {
-    return coreSitePath;
-  }
-
-  public void setCoreSitePath(String coreSitePath) {
-    this.coreSitePath = coreSitePath;
-  }
-
-  public String getHdfsSitePath() {
-    return hdfsSitePath;
-  }
-
-  public void setHdfsSitePath(String hdfsSitePath) {
-    this.hdfsSitePath = hdfsSitePath;
-  }
-
-  public String[] getHdfsIp() {
-    return hdfsIp.split(",");
-  }
-
-  public void setHdfsIp(String[] hdfsIp) {
-    this.hdfsIp = String.join(",", hdfsIp);
-  }
-
-  public String getHdfsPort() {
-    return this.hdfsPort;
-  }
-
-  public void setHdfsPort(String hdfsPort) {
-    this.hdfsPort = hdfsPort;
-  }
-
-  public String getDfsNameServices() {
-    return dfsNameServices;
-  }
-
-  public void setDfsNameServices(String dfsNameServices) {
-    this.dfsNameServices = dfsNameServices;
-  }
-
-  public String[] getDfsHaNamenodes() {
-    return dfsHaNamenodes.split(",");
-  }
-
-  public void setDfsHaNamenodes(String[] dfsHaNamenodes) {
-    this.dfsHaNamenodes = String.join(",", dfsHaNamenodes);
-  }
-
-  public boolean isDfsHaAutomaticFailoverEnabled() {
-    return dfsHaAutomaticFailoverEnabled;
-  }
-
-  public void setDfsHaAutomaticFailoverEnabled(boolean dfsHaAutomaticFailoverEnabled) {
-    this.dfsHaAutomaticFailoverEnabled = dfsHaAutomaticFailoverEnabled;
-  }
-
-  public String getDfsClientFailoverProxyProvider() {
-    return dfsClientFailoverProxyProvider;
-  }
-
-  public void setDfsClientFailoverProxyProvider(String dfsClientFailoverProxyProvider) {
-    this.dfsClientFailoverProxyProvider = dfsClientFailoverProxyProvider;
-  }
-
-  public int getBatchSize() {
-    return batchSize;
-  }
-
-  public void setBatchSize(int batchSize) {
-    this.batchSize = batchSize;
-  }
-}
+/*
+ * Licensed to the Apache Software Foundation (ASF) under one
+ * or more contributor license agreements.  See the NOTICE file
+ * distributed with this work for additional information
+ * regarding copyright ownership.  The ASF licenses this file
+ * to you under the Apache License, Version 2.0 (the
+ * "License"); you may not use this file except in compliance
+ * with the License.  You may obtain a copy of the License at
+ *
+ *     http://www.apache.org/licenses/LICENSE-2.0
+ *
+ * Unless required by applicable law or agreed to in writing,
+ * software distributed under the License is distributed on an
+ * "AS IS" BASIS, WITHOUT WARRANTIES OR CONDITIONS OF ANY
+ * KIND, either express or implied.  See the License for the
+ * specific language governing permissions and limitations
+ * under the License.
+ */
+package org.apache.iotdb.tsfile.common.conf;
+
+import java.nio.charset.Charset;
+
+import org.apache.iotdb.tsfile.file.metadata.enums.CompressionType;
+import org.apache.iotdb.tsfile.fileSystem.FSType;
+
+/**
+ * TSFileConfig is a configure class. Every variables is public and has default
+ * value.
+ */
+public class TSFileConfig {
+
+  // Memory configuration
+  public static final int RLE_MIN_REPEATED_NUM = 8;
+  public static final int RLE_MAX_REPEATED_NUM = 0x7FFF;
+  public static final int RLE_MAX_BIT_PACKED_NUM = 63;
+
+  // Data type configuration
+  // Gorilla encoding configuration
+  public static final int FLOAT_LENGTH = 32;
+  public static final int FLAOT_LEADING_ZERO_LENGTH = 5;
+  public static final int FLOAT_VALUE_LENGTH = 6;
+
+  // Encoder configuration
+  public static final int DOUBLE_LENGTH = 64;
+  public static final int DOUBLE_LEADING_ZERO_LENGTH = 6;
+
+  // RLE configuration
+  public static final int DOUBLE_VALUE_LENGTH = 7;
+
+  /**
+   * String encoder with UTF-8 encodes a character to at most 4 bytes.
+   */
+  public static final int BYTE_SIZE_PER_CHAR = 4;
+  public static final String STRING_ENCODING = "UTF-8";
+  public static final Charset STRING_CHARSET = Charset.forName(STRING_ENCODING);
+  public static final String CONFIG_FILE_NAME = "iotdb-engine.properties";
+  public static final String MAGIC_STRING = "TsFile";
+  public static final String VERSION_NUMBER = "000002";
+  public static final String OLD_MAGIC_STRING = "TsFile";
+  public static final String OLD_VERSION = "000001";
+
+  /**
+   * Bloom filter constrain
+   */
+  public static final double MIN_BLOOM_FILTER_ERROR_RATE = 0.01;
+  public static final double MAX_BLOOM_FILTER_ERROR_RATE = 0.1;
+
+  /**
+   * The default grow size of class BatchData.
+   */
+  public static final int DYNAMIC_DATA_SIZE = 1000;
+  /**
+   * Memory size threshold for flushing to disk, default value is 128MB.
+   */
+  private int groupSizeInByte = 128 * 1024 * 1024;
+  /**
+   * The memory size for each series writer to pack page, default value is 64KB.
+   */
+  private int pageSizeInByte = 64 * 1024;
+  /**
+   * The maximum number of data points in a page, default value is 1024 * 1024.
+   */
+  private int maxNumberOfPointsInPage = 1024 * 1024;
+  /**
+   * Data type for input timestamp, TsFile supports INT32 or INT64.
+   */
+  private String timeSeriesDataType = "INT64";
+  /**
+   * Max length limitation of input string.
+   */
+  private int maxStringLength = 128;
+  /**
+   * Floating-point precision.
+   */
+  private int floatPrecision = 2;
+  /**
+   * Encoder of time column, TsFile supports TS_2DIFF, PLAIN and RLE(run-length
+   * encoding) Default value is TS_2DIFF.
+   */
+  private String timeEncoder = "TS_2DIFF";
+  /**
+   * Encoder of value series. default value is PLAIN. For int, long data type,
+   * TsFile also supports TS_2DIFF and RLE(run-length encoding). For float, double
+   * data type, TsFile also supports TS_2DIFF, RLE(run-length encoding) and
+   * GORILLA. For text data type, TsFile only supports PLAIN.
+   */
+  private String valueEncoder = "PLAIN";
+  /**
+   * Default bit width of RLE encoding is 8.
+   */
+  private int rleBitWidth = 8;
+  /**
+   * Default block size of two-diff. delta encoding is 128
+   */
+  private int deltaBlockSize = 128;
+  /**
+   * Default frequency type is SINGLE_FREQ.
+   */
+  private String freqType = "SINGLE_FREQ";
+  /**
+   * Default PLA max error is 100.
+   */
+  private double plaMaxError = 100;
+  /**
+   * Default SDT max error is 100.
+   */
+  private double sdtMaxError = 100;
+  /**
+   * Default DFT satisfy rate is 0.1
+   */
+  private double dftSatisfyRate = 0.1;
+  /**
+   * Data compression method, TsFile supports UNCOMPRESSED or SNAPPY. Default
+   * value is UNCOMPRESSED which means no compression
+   */
+  private CompressionType compressor = CompressionType.SNAPPY;
+  /**
+   * Line count threshold for checking page memory occupied size.
+   */
+  private int pageCheckSizeThreshold = 100;
+  /**
+   * Default endian value is BIG_ENDIAN.
+   */
+  private String endian = "BIG_ENDIAN";
+  /**
+   * Default storage is in local file system
+   */
+  private FSType TSFileStorageFs = FSType.LOCAL;
+  /**
+   * Default core-site.xml file path is /etc/hadoop/conf/core-site.xml
+   */
+  private String coreSitePath = "/etc/hadoop/conf/core-site.xml";
+  /**
+   * Default hdfs-site.xml file path is /etc/hadoop/conf/hdfs-site.xml
+   */
+  private String hdfsSitePath = "/etc/hadoop/conf/hdfs-site.xml";
+  /**
+   * Default hdfs ip is localhost
+   */
+  private String hdfsIp = "localhost";
+  /**
+   * Default hdfs port is 9000
+   */
+  private String hdfsPort = "9000";
+  /**
+   * Default DFS NameServices is hdfsnamespace
+   */
+  private String dfsNameServices = "hdfsnamespace";
+  /**
+   * Default DFS HA name nodes are nn1 and nn2
+   */
+  private String dfsHaNamenodes = "nn1,nn2";
+  /**
+   * Default DFS HA automatic failover is enabled
+   */
+  private boolean dfsHaAutomaticFailoverEnabled = true;
+  /**
+   * Default DFS client failover proxy provider is
+   * "org.apache.hadoop.hdfs.server.namenode.ha.ConfiguredFailoverProxyProvider"
+   */
+  private String dfsClientFailoverProxyProvider = "org.apache.hadoop.hdfs.server.namenode.ha.ConfiguredFailoverProxyProvider";
+  /**
+   * whether use kerberos to authenticate hdfs
+   */
+  private boolean useKerberos = false;
+  /**
+   * full path of kerberos keytab file
+   */
+  private String kerberosKeytabFilePath = "/path";
+  /**
+   * kerberos pricipal
+   */
+  private String kerberosPrincipal = "principal";
+  /**
+   * The acceptable error rate of bloom filter
+   */
+  private double bloomFilterErrorRate = 0.05;
+  /**
+   * The amount of data iterate each time
+   */
+  private int batchSize = 1000;
+
+  public TSFileConfig() {
+
+  }
+
+  public int getGroupSizeInByte() {
+    return groupSizeInByte;
+  }
+
+  public void setGroupSizeInByte(int groupSizeInByte) {
+    this.groupSizeInByte = groupSizeInByte;
+  }
+
+  public int getPageSizeInByte() {
+    return pageSizeInByte;
+  }
+
+  public void setPageSizeInByte(int pageSizeInByte) {
+    this.pageSizeInByte = pageSizeInByte;
+  }
+
+  public int getMaxNumberOfPointsInPage() {
+    return maxNumberOfPointsInPage;
+  }
+
+  public void setMaxNumberOfPointsInPage(int maxNumberOfPointsInPage) {
+    this.maxNumberOfPointsInPage = maxNumberOfPointsInPage;
+  }
+
+  public String getTimeSeriesDataType() {
+    return timeSeriesDataType;
+  }
+
+  // TS_2DIFF configuration
+
+  public void setTimeSeriesDataType(String timeSeriesDataType) {
+    this.timeSeriesDataType = timeSeriesDataType;
+  }
+
+  public int getMaxStringLength() {
+    return maxStringLength;
+  }
+
+  // Freq encoder configuration
+
+  public void setMaxStringLength(int maxStringLength) {
+    this.maxStringLength = maxStringLength;
+  }
+
+  public int getFloatPrecision() {
+    return floatPrecision;
+  }
+
+  public void setFloatPrecision(int floatPrecision) {
+    this.floatPrecision = floatPrecision;
+  }
+
+  public String getTimeEncoder() {
+    return timeEncoder;
+  }
+
+  // Compression configuration
+
+  public void setTimeEncoder(String timeEncoder) {
+    this.timeEncoder = timeEncoder;
+  }
+
+  // Don't change the following configuration
+
+  public String getValueEncoder() {
+    return valueEncoder;
+  }
+
+  public void setValueEncoder(String valueEncoder) {
+    this.valueEncoder = valueEncoder;
+  }
+
+  public int getRleBitWidth() {
+    return rleBitWidth;
+  }
+
+  public void setRleBitWidth(int rleBitWidth) {
+    this.rleBitWidth = rleBitWidth;
+  }
+
+  public int getDeltaBlockSize() {
+    return deltaBlockSize;
+  }
+
+  public void setDeltaBlockSize(int deltaBlockSize) {
+    this.deltaBlockSize = deltaBlockSize;
+  }
+
+  public String getFreqType() {
+    return freqType;
+  }
+
+  public void setFreqType(String freqType) {
+    this.freqType = freqType;
+  }
+
+  public double getPlaMaxError() {
+    return plaMaxError;
+  }
+
+  public void setPlaMaxError(double plaMaxError) {
+    this.plaMaxError = plaMaxError;
+  }
+
+  public double getSdtMaxError() {
+    return sdtMaxError;
+  }
+
+  public void setSdtMaxError(double sdtMaxError) {
+    this.sdtMaxError = sdtMaxError;
+  }
+
+  public double getDftSatisfyRate() {
+    return dftSatisfyRate;
+  }
+
+  public void setDftSatisfyRate(double dftSatisfyRate) {
+    this.dftSatisfyRate = dftSatisfyRate;
+  }
+
+  public CompressionType getCompressor() {
+    return compressor;
+  }
+
+  public void setCompressor(String compressor) {
+    this.compressor = CompressionType.valueOf(compressor);
+  }
+
+  public int getPageCheckSizeThreshold() {
+    return pageCheckSizeThreshold;
+  }
+
+  public void setPageCheckSizeThreshold(int pageCheckSizeThreshold) {
+    this.pageCheckSizeThreshold = pageCheckSizeThreshold;
+  }
+
+  public String getEndian() {
+    return endian;
+  }
+
+  public void setEndian(String endian) {
+    this.endian = endian;
+  }
+
+  public boolean isUseKerberos() {
+    return useKerberos;
+  }
+
+  public void setUseKerberos(boolean useKerberos) {
+    this.useKerberos = useKerberos;
+  }
+
+  public String getKerberosKeytabFilePath() {
+    return kerberosKeytabFilePath;
+  }
+
+  public void setKerberosKeytabFilePath(String kerberosKeytabFilePath) {
+    this.kerberosKeytabFilePath = kerberosKeytabFilePath;
+  }
+
+  public String getKerberosPrincipal() {
+    return kerberosPrincipal;
+  }
+
+  public void setKerberosPrincipal(String kerberosPrincipal) {
+    this.kerberosPrincipal = kerberosPrincipal;
+  }
+
+  public double getBloomFilterErrorRate() {
+    return bloomFilterErrorRate;
+  }
+
+  public void setBloomFilterErrorRate(double bloomFilterErrorRate) {
+    this.bloomFilterErrorRate = bloomFilterErrorRate;
+  }
+
+  public FSType getTSFileStorageFs() {
+    return this.TSFileStorageFs;
+  }
+
+  public void setTSFileStorageFs(String TSFileStorageFs) {
+    this.TSFileStorageFs = FSType.valueOf(TSFileStorageFs);
+  }
+
+  public String getCoreSitePath() {
+    return coreSitePath;
+  }
+
+  public void setCoreSitePath(String coreSitePath) {
+    this.coreSitePath = coreSitePath;
+  }
+
+  public String getHdfsSitePath() {
+    return hdfsSitePath;
+  }
+
+  public void setHdfsSitePath(String hdfsSitePath) {
+    this.hdfsSitePath = hdfsSitePath;
+  }
+
+  public String[] getHdfsIp() {
+    return hdfsIp.split(",");
+  }
+
+  public void setHdfsIp(String[] hdfsIp) {
+    this.hdfsIp = String.join(",", hdfsIp);
+  }
+
+  public String getHdfsPort() {
+    return this.hdfsPort;
+  }
+
+  public void setHdfsPort(String hdfsPort) {
+    this.hdfsPort = hdfsPort;
+  }
+
+  public String getDfsNameServices() {
+    return dfsNameServices;
+  }
+
+  public void setDfsNameServices(String dfsNameServices) {
+    this.dfsNameServices = dfsNameServices;
+  }
+
+  public String[] getDfsHaNamenodes() {
+    return dfsHaNamenodes.split(",");
+  }
+
+  public void setDfsHaNamenodes(String[] dfsHaNamenodes) {
+    this.dfsHaNamenodes = String.join(",", dfsHaNamenodes);
+  }
+
+  public boolean isDfsHaAutomaticFailoverEnabled() {
+    return dfsHaAutomaticFailoverEnabled;
+  }
+
+  public void setDfsHaAutomaticFailoverEnabled(boolean dfsHaAutomaticFailoverEnabled) {
+    this.dfsHaAutomaticFailoverEnabled = dfsHaAutomaticFailoverEnabled;
+  }
+
+  public String getDfsClientFailoverProxyProvider() {
+    return dfsClientFailoverProxyProvider;
+  }
+
+  public void setDfsClientFailoverProxyProvider(String dfsClientFailoverProxyProvider) {
+    this.dfsClientFailoverProxyProvider = dfsClientFailoverProxyProvider;
+  }
+
+  public int getBatchSize() {
+    return batchSize;
+  }
+
+  public void setBatchSize(int batchSize) {
+    this.batchSize = batchSize;
+  }
+}