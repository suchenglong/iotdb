/*
 * Licensed to the Apache Software Foundation (ASF) under one
 * or more contributor license agreements.  See the NOTICE file
 * distributed with this work for additional information
 * regarding copyright ownership.  The ASF licenses this file
 * to you under the Apache License, Version 2.0 (the
 * "License"); you may not use this file except in compliance
 * with the License.  You may obtain a copy of the License at
 *
 *     http://www.apache.org/licenses/LICENSE-2.0
 *
 * Unless required by applicable law or agreed to in writing,
 * software distributed under the License is distributed on an
 * "AS IS" BASIS, WITHOUT WARRANTIES OR CONDITIONS OF ANY
 * KIND, either express or implied.  See the License for the
 * specific language governing permissions and limitations
 * under the License.
 */

package org.apache.iotdb.db.query.reader.resourceRelated;

import org.apache.iotdb.db.conf.IoTDBDescriptor;
import org.apache.iotdb.db.engine.cache.DeviceMetaDataCache;
import org.apache.iotdb.db.engine.modification.Modification;
import org.apache.iotdb.db.engine.storagegroup.TsFileResource;
import org.apache.iotdb.db.query.context.QueryContext;
import org.apache.iotdb.db.query.control.FileReaderManager;
import org.apache.iotdb.db.query.reader.chunkRelated.ChunkReaderWrap;
import org.apache.iotdb.db.query.reader.universal.PriorityMergeReader;
import org.apache.iotdb.db.utils.QueryUtils;
import org.apache.iotdb.db.utils.TimeValuePair;
import org.apache.iotdb.tsfile.file.metadata.ChunkMetaData;
import org.apache.iotdb.tsfile.file.metadata.enums.TSDataType;
import org.apache.iotdb.tsfile.read.TsFileSequenceReader;
import org.apache.iotdb.tsfile.read.common.BatchData;
import org.apache.iotdb.tsfile.read.common.Path;
import org.apache.iotdb.tsfile.read.controller.ChunkLoaderImpl;
import org.apache.iotdb.tsfile.read.filter.basic.Filter;
import org.apache.iotdb.tsfile.read.reader.IBatchReader;

import java.io.IOException;
import java.util.ArrayList;
import java.util.Comparator;
import java.util.List;

/**
 * To read a list of unsequence TsFiles, this class implements <code>IBatchReader</code> for the
 * TsFiles. Note that an unsequence TsFile can be either closed or unclosed. An unclosed unsequence
 * TsFile consists of data on disk and data in memtables that will be flushed to this unclosed
 * TsFile. This class is used in {@link org.apache.iotdb.db.query.reader.seriesRelated.SeriesReaderWithoutValueFilter}.
 */
public class NewUnseqResourceMergeReader implements IBatchReader {

  private PriorityMergeReader priorityMergeReader = new PriorityMergeReader();
  private List<ChunkMetaData> chunkMetaDataList = new ArrayList<>();
  private Filter timeFilter;
  private int index = 0; // used to index current metadata in metaDataList

  private int batchSize = IoTDBDescriptor.getInstance().getConfig().getBatchSize();

  private BatchData batchData;
  private TSDataType dataType;
  private boolean hasCachedBatch;

  /**
   * prepare metaDataList
   */
  public NewUnseqResourceMergeReader(Path seriesPath, TSDataType dataType,
      List<TsFileResource> unseqResources, QueryContext context, Filter filter) throws IOException {

    this.dataType = dataType;
    this.timeFilter = filter;
    int priority = 1;

    // get all ChunkMetadata
    for (TsFileResource tsFileResource : unseqResources) {

      // if unseq tsfile is closed or has flushed chunk groups, then endtime map is not empty
      if (!tsFileResource.getEndTimeMap().isEmpty()) {
        if (!ResourceRelatedUtil.isTsFileSatisfied(tsFileResource, timeFilter, seriesPath)) {
          continue;
        }
      }

      /*
       * handle disk chunks of closed or unclosed file
       */
      List<ChunkMetaData> currentChunkMetaDataList;
      if (tsFileResource.isClosed()) {
        // get chunk metadata list of current closed tsfile
        currentChunkMetaDataList = DeviceMetaDataCache.getInstance().get(tsFileResource, seriesPath);
<<<<<<< HEAD
=======

        // get modifications and apply to chunk metadatas
        List<Modification> pathModifications = context
            .getPathModifications(tsFileResource.getModFile(), seriesPath.getFullPath());
        if (!pathModifications.isEmpty()) {
          QueryUtils.modifyChunkMetaData(currentChunkMetaDataList, pathModifications);
        }
>>>>>>> aa48a76c
      } else {
        // metadata list of already flushed chunks in unsealed file, already applied modifications
        currentChunkMetaDataList = tsFileResource.getChunkMetaDataList();
      }

      // get modifications and apply to disk chunk metadatas
      List<Modification> pathModifications = context
          .getPathModifications(tsFileResource.getModFile(), seriesPath.getFullPath());
      if (!pathModifications.isEmpty()) {
        QueryUtils.modifyChunkMetaData(currentChunkMetaDataList, pathModifications);
      }

      if (!currentChunkMetaDataList.isEmpty()) {
        TsFileSequenceReader tsFileReader = FileReaderManager.getInstance()
            .get(tsFileResource, tsFileResource.isClosed());
        ChunkLoaderImpl chunkLoader = new ChunkLoaderImpl(tsFileReader);

        for (ChunkMetaData chunkMetaData : currentChunkMetaDataList) {
          if (timeFilter == null || timeFilter.satisfy(chunkMetaData.getStatistics())) {
            chunkMetaData.setPriority(priority++);
            chunkMetaData.setChunkLoader(chunkLoader);
            chunkMetaDataList.add(chunkMetaData);
          }
        }
      }

      /*
       * handle mem chunks of unclosed file
       */
      if (!tsFileResource.isClosed()) {
        ChunkReaderWrap memChunkReaderWrap = new ChunkReaderWrap(
            tsFileResource.getReadOnlyMemChunk(), timeFilter);
        priorityMergeReader.addReaderWithPriority(memChunkReaderWrap.getIPointReader(), priority++);
      }
    }

    // sort All ChunkMetadata by start time
    chunkMetaDataList.sort(Comparator.comparing(ChunkMetaData::getStartTime));

    // put chunk readers in order into PriorityMergeReader until merge reader has valid point
    // NOTE: chunk readers may not have next point because of the time filter
    while (!priorityMergeReader.hasNext() && index < chunkMetaDataList.size()) {
      addNextChunkIntoPriorityMergeReader();
    }
  }


  /**
   * Create a ChunkReader with priority for each ChunkMetadata and put the ChunkReader to
   * mergeReader one by one
   */
  @Override
  public boolean hasNextBatch() throws IOException {
    if (hasCachedBatch) {
      return true;
    }

    batchData = new BatchData(dataType);

    for (int rowCount = 0; rowCount < batchSize; rowCount++) {
      if (priorityMergeReader.hasNext()) {

        // current time of priority merge reader >= next chunks start time
        // put all chunks into merge reader
        while (index < chunkMetaDataList.size() && priorityMergeReader.current().getTimestamp()
            >= chunkMetaDataList.get(index).getStartTime()) {
          addNextChunkIntoPriorityMergeReader();
        }

        TimeValuePair timeValuePair = priorityMergeReader.next();
        batchData.putAnObject(timeValuePair.getTimestamp(), timeValuePair.getValue().getValue());

        // largest time of priority merge reader < next chunk start time
        // put chunk readers until merge reader has a valid point
        while (!priorityMergeReader.hasNext() && index < chunkMetaDataList.size()) {
          addNextChunkIntoPriorityMergeReader();
        }

      } else {
        break;
      }
    }
    hasCachedBatch = !batchData.isEmpty();
    return hasCachedBatch;
  }

  private void addNextChunkIntoPriorityMergeReader() throws IOException {
    // add next chunk into priority merge reader
    ChunkMetaData metaData = chunkMetaDataList.get(index++);
    ChunkReaderWrap diskChunkReader = new ChunkReaderWrap(metaData, metaData.getChunkLoader(), timeFilter);
    priorityMergeReader.addReaderWithPriority(diskChunkReader.getIPointReader(), metaData.getPriority());
  }

  @Override
  public BatchData nextBatch() throws IOException {
    if (hasCachedBatch || hasNextBatch()) {
      hasCachedBatch = false;
      return batchData;
    } else {
      throw new IOException("no next batch");
    }
  }

  @Override
  public void close() throws IOException {
    priorityMergeReader.close();
  }
}<|MERGE_RESOLUTION|>--- conflicted
+++ resolved
@@ -89,8 +89,6 @@
       if (tsFileResource.isClosed()) {
         // get chunk metadata list of current closed tsfile
         currentChunkMetaDataList = DeviceMetaDataCache.getInstance().get(tsFileResource, seriesPath);
-<<<<<<< HEAD
-=======
 
         // get modifications and apply to chunk metadatas
         List<Modification> pathModifications = context
@@ -98,7 +96,6 @@
         if (!pathModifications.isEmpty()) {
           QueryUtils.modifyChunkMetaData(currentChunkMetaDataList, pathModifications);
         }
->>>>>>> aa48a76c
       } else {
         // metadata list of already flushed chunks in unsealed file, already applied modifications
         currentChunkMetaDataList = tsFileResource.getChunkMetaDataList();
